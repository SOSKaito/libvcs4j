package de.unibremen.informatik.st.libvcs4j.spoon;

import de.unibremen.informatik.st.libvcs4j.FileChange;
import de.unibremen.informatik.st.libvcs4j.RevisionRange;
import de.unibremen.informatik.st.libvcs4j.VCSFile;
import de.unibremen.informatik.st.libvcs4j.Validate;
import org.apache.commons.io.FileUtils;
import org.slf4j.Logger;
import org.slf4j.LoggerFactory;
import spoon.Launcher;
import spoon.reflect.CtModel;
import spoon.reflect.cu.CompilationUnit;
import spoon.reflect.cu.SourcePosition;
import spoon.reflect.declaration.CtElement;
import spoon.reflect.declaration.CtPackage;
import spoon.reflect.declaration.CtType;
import spoon.reflect.declaration.CtTypeParameter;
import spoon.reflect.factory.CompilationUnitFactory;
import spoon.reflect.factory.Factory;
import spoon.reflect.reference.CtTypeReference;
import spoon.reflect.visitor.filter.TypeFilter;
import spoon.support.compiler.FileSystemFile;
import spoon.support.compiler.FilteringFolder;

import java.io.File;
import java.io.IOException;
import java.io.UncheckedIOException;
import java.nio.file.Files;
import java.nio.file.Path;
import java.nio.file.Paths;
import java.util.ArrayList;
import java.util.Collection;
import java.util.Collections;
import java.util.HashSet;
import java.util.List;
import java.util.Map;
import java.util.Optional;
import java.util.Set;
import java.util.stream.Collectors;

import static java.lang.String.format;
import static java.lang.System.currentTimeMillis;
import static spoon.SpoonModelBuilder.InputType;

/**
 * Allows to incrementally build a {@link CtModel}. This class is somewhat
 * similar to {@link spoon.IncrementalLauncher}, except that is utilizes
 * LibVCS4j's {@link RevisionRange} API to update a model.
 */
public class SpoonModel {

	/**
	 * The logger of this class.
	 */
	private static final Logger LOGGER =
			LoggerFactory.getLogger(SpoonModel.class);

	/**
	 * The internal {@link CtModel}. Is updated by
	 * {@link #update(RevisionRange)}.
	 */
	private CtModel model = null;

	/**
	 * Path to the directory which stores the compiled .class files of the last
	 * call of {@link #update(RevisionRange)}.
	 */
	private Path tmpDir = null;

	/**
	 * Stores all files (as canonical paths) that weren't compiled by the last
	 * call of {@link #update(RevisionRange)}.
	 */
	private Set<Path> notCompiled = new HashSet<>();

	/**
	 * Returns the internal {@link CtModel} of this model.
	 *
	 * @return
	 * 		The internal {@link CtModel} of this model.
	 */
	public Optional<CtModel> getModel() {
		return Optional.ofNullable(model);
	}

	/**
	 * Incrementally builds the underlying spoon model.
	 *
<<<<<<< HEAD
	 * @param revisionRange The current checked out revision.
	 *                      Contains a list of {@link FileChange} objects,
	 *                      from which the spoon model will be build.
	 * @return The updated underlying {@link CtModel}. May be an empty
	 * {@link Optional}, if spoon fails to build the model.
=======
	 * @param revisionRange
	 * 		The currently checked out range.
	 * @return
	 * 		The updated spoon model. May be an empty {@link Optional}, if spoon
	 * 		fails to build the model.
>>>>>>> 40c5f52b
	 */
	public Optional<CtModel> update(final RevisionRange revisionRange) {
		Validate.notNull(revisionRange);
		final long current = currentTimeMillis();

		if (tmpDir == null) {
			tmpDir = createTmpDir();
		}

		if (model != null) {

			final Factory factory = model.getRootPackage().getFactory();
			final Launcher launcher = new Launcher(factory);
			launcher.getEnvironment().setNoClasspath(true);
			launcher.getModelBuilder().setSourceClasspath(tmpDir.toString());
			launcher.setBinaryOutputDirectory(tmpDir.toString());
			notCompiled.addAll(findPreviouslyNotCompiledSources());

			final List<String> input = revisionRange.getFileChanges()
					.stream()
					.filter(fileChange -> fileChange.getType() != FileChange.Type.REMOVE)
					.map(FileChange::getNewFile)
					.map(vcsFile -> vcsFile.orElseThrow(IllegalArgumentException::new))
					.filter(sourceFile -> sourceFile.getPath().endsWith(".java"))
					.map(VCSFile::getPath)
					.collect(Collectors.toList());

			final List<Path> filesToBuild = input.stream()
					.map(this::toCanonicalPath)
					.collect(Collectors.toList());

			filesToBuild.addAll(findReferencingFiles(filesToBuild));
			notCompiled.addAll(filesToBuild);

			// delete the removed files from the spoon model
			removeChangedTypes(extractOldFiles(
					revisionRange.getRemovedFiles()));

			// delete the relocated files from the spoon model
			removeChangedTypes(extractOldFiles(
					revisionRange.getRelocatedFiles()));

			// delete removed files from the set, because they do not exist
			// anymore
			extractOldFiles(revisionRange.getRemovedFiles()).stream()
					.map(this::toCanonicalPath)
					.forEach(notCompiled::remove);

			// delete relocated files from the set, because their path is
			// outdated
			extractOldFiles(revisionRange.getRelocatedFiles()).stream()
					.map(this::toCanonicalPath)
					.forEach(notCompiled::remove);

			// remove the changed classes from spoon model
			removeChangedTypes(notCompiled);

			launcher.addInputResource(createInputSource(notCompiled));
			launcher.getModelBuilder().addCompilationUnitFilter(path ->
					!filesToBuild.contains(toCanonicalPath(path)));
			launcher.getModelBuilder().compile(InputType.FILES);
			model.setBuildModelIsFinished(false);
			try {
				model = launcher.buildModel();
			} catch (final Exception e) {
				model = null;
				notCompiled.clear();
			}

		} else {

			final Launcher launcher = new Launcher();
			launcher.setBinaryOutputDirectory(tmpDir.toString());
			launcher.getEnvironment().setNoClasspath(true);
			// Add the checked out directory here, so we do not have to add
			// each single file.
			launcher.addInputResource(
					revisionRange.getRevision().getOutput().toString());
			launcher.getModelBuilder().compile(InputType.FILES);
			model = launcher.buildModel();

		}
		LOGGER.info(format("Model built in %d milliseconds",
				currentTimeMillis() - current));
		return Optional.ofNullable(model);
	}

	////////////////////////////// Util Methods ///////////////////////////////

	/**
	 * Transforms the given input into a {@link FilteringFolder}. Each path in
	 * {@code input} has to exist, be readable, and be a regular Java source
	 * file, otherwise it will not be added to the {@link FilteringFolder}.
	 *
	 * @param input
	 * 		The input source files.
	 * @return
	 * 		A {@link FilteringFolder} containing all files from the given
	 * 		input.
	 */
	private FilteringFolder createInputSource(final Collection<Path> input) {
		FilteringFolder folder = new FilteringFolder();
		input.stream()
				.filter(Files::isRegularFile)
				.filter(Files::isReadable)
				.map(Path::toFile)
				.forEach(file -> folder.addFile(new FileSystemFile(file)));
		return folder;
	}

	/**
	 * Creates a temporary directory that will be deleted on shutdown.
	 *
<<<<<<< HEAD
	 * @return A list from all the sources files, which did not get compiled
	 * correctly in the previous iteration.
	 */
	private List<String> findPreviouslyNotCompiledSources() {
		final List<String> filesNeedToBeRebuild = new ArrayList<>();
		final CtModel currentModel = model.get();
		List<File> expected;
		Validate.notNull(temporaryDirectory);
		final String output = temporaryDirectory.getAbsolutePath();
		for (final CtType type : currentModel.getAllTypes()) {
			final File base = Paths.get(
					output,
					type.getPackage().getQualifiedName().replace(".", File.separator))
					.toFile();
			expected = getExpectedBinaryFiles(base, null, type);

			if (expected.stream().anyMatch(file -> !file.isFile())) {
				filesNeedToBeRebuild.add(
				        getCanonicalPath(type.getPosition().getFile()));

				//if a class needs to be recompiled,
				//rebuild all classes, that refer to this class
				for (final CtType oldType : currentModel.getAllTypes()) {
					if (oldType.getReferencedTypes().contains(type.getReference())) {
						filesNeedToBeRebuild.add(
								getCanonicalPath(oldType.getPosition().getFile())
						);
					}
				}
			} else {
				filesNotCompiledSinceLastUpdate.remove(
						getCanonicalPath(type.getPosition().getFile())
				);
			}

=======
	 * @return
	 * 		The path to the temporary directory.
	 */
	private Path createTmpDir() throws UncheckedIOException {
		try {
			final Path tmp = Files.createTempDirectory("spoon_model");
			FileUtils.forceDeleteOnExit(tmp.toFile());
			return tmp;
		} catch (final IOException e) {
			throw new UncheckedIOException(e);
>>>>>>> 40c5f52b
		}
	}

	/**
	 * Canonicalizes {@code path} using {@link File#getCanonicalFile()}. Wraps
	 * potential {@link IOException}s with an {@link UncheckedIOException}.
	 *
	 * @param path
	 * 		The path to canonicalize.
	 * @return
	 * 		The canonicalized version of {@code path}.
	 */
	private Path toCanonicalPath(final Path path) {
		try {
			return path.toFile().getCanonicalFile().toPath();
		} catch (final IOException e) {
			throw new UncheckedIOException(e);
		}
	}

	/**
	 * Canonicalizes {@code path} using {@link #toCanonicalPath(Path)}.
	 *
	 * @param path
	 * 		The string path to canonicalize.
	 * @return
	 * 		The canonicalized version of {@code path} as {@link Path}.
	 */
	private Path toCanonicalPath(final String path) {
		return toCanonicalPath(Paths.get(path));
	}

	/**
	 * Canonicalizes {@code file} using {@link #toCanonicalPath(Path)}.
	 *
	 * @param file
	 * 		The file to canonicalize.
	 * @return
	 * 		The canonicalized version of {@code file} as {@link Path}.
	 */
	private Path toCanonicalPath(final File file) {
		return toCanonicalPath(file.toPath());
	}

	/**
	 * Removes all {@link CtType} objects from {@link #model} that belong to
	 * one of the files of {@code paths}. These files have changed, so they
	 * need to be removed. The corresponding binary files are deleted as well.
	 *
	 * @param paths
	 * 		The changed source files.
	 */
	private void removeChangedTypes(final Collection<Path> paths) {
		Validate.validateState(model != null);

		final List<Path> files = paths.stream()
				.map(this::toCanonicalPath)
				.collect(Collectors.toList());
		final CompilationUnitFactory factory = model
				.getRootPackage()
				.getFactory()
				.CompilationUnit();
		final Set<String> unitsToRemove = new HashSet<>();
		factory.getMap().forEach((p, __) -> {
			if (files.contains(toCanonicalPath(p)))	{
				unitsToRemove.add(p);
			}
		});
		unitsToRemove.stream()
				.map(factory::removeFromCache)
				.forEach(cu -> {
					cu.getDeclaredTypes().forEach(type -> {
						final CtPackage pkg = type.getPackage();
						type.delete();
						if (pkg.getTypes().isEmpty()
								&& pkg.getPackages().isEmpty()
								&& !pkg.isUnnamedPackage()) {
							pkg.delete();
						}
					});
					cu.getBinaryFiles().forEach(File::delete);
				});
	}

	/**
	 * Computes all previously not compiled classes. In Detail this means, that
	 * all source files are collected, which do not have one (or more)
	 * corresponding .class file at {@link #tmpDir}. All paths of the returned
	 * set are canonicalized.
	 *
<<<<<<< HEAD
	 * @param pFileChanges The list with paths to source files.
	 * @return A list with all source files, that have a reference to a class in
	 * {@code pFileChanges}
=======
	 * @return
	 * 		All sources files which were not compiled by the last call of
	 * 		{@link #update(RevisionRange)}.
>>>>>>> 40c5f52b
	 */
	private Set<Path> findPreviouslyNotCompiledSources() {
		Validate.validateState(model != null);
		Validate.validateState(tmpDir != null);

		final String output = tmpDir.toString();
		final Set<Path> result = new HashSet<>();
		for (final CtType type : model.getAllTypes()) {
			final Path canonicalPath = toCanonicalPath(
					type.getPosition().getFile());

			final String pkg = type.getPackage().getQualifiedName();
			final File base = Paths.get(output, pkg.split(".")).toFile();

			if (getExpectedBinaryFiles(base, null, type)
					.stream().anyMatch(f -> !f.isFile())) {
				result.add(canonicalPath);
				result.addAll(findReferencingFiles(
						Collections.singletonList(canonicalPath)));
			} else {
<<<<<<< HEAD
				continue;
			}

			//search for types, that have a reference to the current type
			for (final CtType type : currentModel.getAllTypes()) {
				//exclude the type representing the class we need to build anyway
				if (type.getReference().equals(cu.getMainType().getReference())) {
					continue;
				}

				for (final CtType declaredType : cu.getDeclaredTypes()) {
					if (type.getReferencedTypes()
							.contains(declaredType.getReference())) {
						referencedTypes.add(
								getCanonicalPath(type.getPosition().getFile()));
						break;
					}
				}
=======
				notCompiled.remove(canonicalPath);
>>>>>>> 40c5f52b
			}
		}
		return result;
	}

    /**
     * Returns the canonical path to the given file as a string.
     *
     * @param file The file from which the canonical path should be returned.
     * @return The canonical path.
     */
	private String getCanonicalPath(final File file) {
		try {
			return file.getCanonicalPath();
		} catch (IOException e) {
			throw new RuntimeException("Failed to get canonical pathname of file"
					+ file.getAbsolutePath());
		}
	}

	/**
	 * Extracts and returns all old files (see {@link FileChange#getOldFile()})
	 * from the given list of {@link FileChange} objects. The returned list of
	 * paths contains only canonicalized paths to java files.
	 *
	 * @param changes
	 * 		The list of {@link FileChange} objects to process.
	 * @return
	 * 		The List of old file paths.
	 */
<<<<<<< HEAD
	private List<String> makeStringPathsCanonical(final List<String> paths) {
		final List<String> canonicalStringPaths = new ArrayList<>(paths.size());
		for (final String path : paths) {
		    canonicalStringPaths.add(getCanonicalPath(new File(path)));
		}
		return canonicalStringPaths;
=======
	private List<Path> extractOldFiles(final List<FileChange> changes) {
		return changes.stream()
				.map(FileChange::getOldFile)
				.map(file -> file.orElseThrow(IllegalArgumentException::new))
				.filter(file -> file.getPath().endsWith(".java"))
				.map(VCSFile::toPath)
				.map(this::toCanonicalPath)
				.collect(Collectors.toList());
	}

	/**
	 * Returns all source files (as canonical paths) that have a reference to a
	 * file in {@code pFiles}. Ignores recursive references. That is, the
	 * returned set of paths does not contain any file of {@code pFiles}
	 * itself.
	 *
	 * @param
	 * 		pFiles The list of files (denoted as paths) to process.
	 * @return
	 * 		All source files that have a reference to a class in
	 * 		{@code pFiles}.
	 */
	private Set<Path> findReferencingFiles(final List<Path> pFiles) {
		Validate.validateState(model != null);

		final Map<String, CompilationUnit> unitMap = model
				.getRootPackage()
				.getFactory()
				.CompilationUnit()
				.getMap();
		final List<Path> files = pFiles.stream()
				.map(this::toCanonicalPath)
				.collect(Collectors.toList());
		final List<CtTypeReference> typeReferencesOfFiles =
				unitMap.keySet().stream()
						.filter(path -> files.contains(toCanonicalPath(path)))
						.map(unitMap::get)
						.map(CompilationUnit::getDeclaredTypes)
						.flatMap(Collection::stream)
						.map(CtType::getReference)
						.collect(Collectors.toList());

		final Set<Path> referencingFiles = new HashSet<>();
		model.getAllTypes().forEach(type -> type.getReferencedTypes().stream()
				.filter(typeReferencesOfFiles::contains)
				.findAny()
				.map(CtElement::getPosition)
				.map(SourcePosition::getFile)
				.map(this::toCanonicalPath)
				.ifPresent(referencingFiles::add));
		return referencingFiles;
>>>>>>> 40c5f52b
	}

	/**
	 * See https://github.com/INRIA/spoon/pull/2622 for more information.
	 * Recursively computes all expected binary (.class) files for {@code type}
	 * and all its inner/anonymous types. This method is used as a utility
	 * method by {@link #findPreviouslyNotCompiledSources()}.
	 *
	 * @param baseDir      The base directory of {@code type}. That is,
	 *                     the directory where the binary files of {@code type}
	 *                     are stored.
	 * @param nameOfParent The name of the binary file of the parent of
	 *                     {@code type} without its extension (.class).
	 *                     For instance, Foo$Bar. Pass {@code null} or
	 *                     an empty string if {@code type} has no parent.
	 * @param type         The root type to start the computation from.
	 * @return All binary (.class) files that should be available for {@code type}
	 * and all its inner/anonymous types.
	 */
	private List<File> getExpectedBinaryFiles(final File baseDir,
			final String nameOfParent, final CtType<?> type) {
		final List<File> binaries = new ArrayList<>();
		final String name = nameOfParent == null || nameOfParent.isEmpty()
				? type.getSimpleName()
				: nameOfParent + "$" + type.getSimpleName();
		binaries.add(new File(baseDir, name + ".class"));
		// Use 'getElements()' rather than 'getNestedTypes()' to also fetch
		// anonymous types.
		type.getElements(new TypeFilter<>(CtType.class)).stream()
				// Exclude 'type' itself.
				.filter(inner -> !inner.equals(type))
				// Exclude types that do not generate a binary file.
				.filter(inner -> !(inner instanceof CtPackage)
						&& !(inner instanceof CtTypeParameter))
				// Include only direct inner types.
				.filter(inner -> inner.getParent(CtType.class).equals(type))
				.forEach(inner -> {
					binaries.addAll(getExpectedBinaryFiles(
							baseDir, name, inner));
				});
		return binaries;
	}
}<|MERGE_RESOLUTION|>--- conflicted
+++ resolved
@@ -86,19 +86,11 @@
 	/**
 	 * Incrementally builds the underlying spoon model.
 	 *
-<<<<<<< HEAD
-	 * @param revisionRange The current checked out revision.
-	 *                      Contains a list of {@link FileChange} objects,
-	 *                      from which the spoon model will be build.
-	 * @return The updated underlying {@link CtModel}. May be an empty
-	 * {@link Optional}, if spoon fails to build the model.
-=======
 	 * @param revisionRange
 	 * 		The currently checked out range.
 	 * @return
 	 * 		The updated spoon model. May be an empty {@link Optional}, if spoon
 	 * 		fails to build the model.
->>>>>>> 40c5f52b
 	 */
 	public Optional<CtModel> update(final RevisionRange revisionRange) {
 		Validate.notNull(revisionRange);
@@ -212,43 +204,6 @@
 	/**
 	 * Creates a temporary directory that will be deleted on shutdown.
 	 *
-<<<<<<< HEAD
-	 * @return A list from all the sources files, which did not get compiled
-	 * correctly in the previous iteration.
-	 */
-	private List<String> findPreviouslyNotCompiledSources() {
-		final List<String> filesNeedToBeRebuild = new ArrayList<>();
-		final CtModel currentModel = model.get();
-		List<File> expected;
-		Validate.notNull(temporaryDirectory);
-		final String output = temporaryDirectory.getAbsolutePath();
-		for (final CtType type : currentModel.getAllTypes()) {
-			final File base = Paths.get(
-					output,
-					type.getPackage().getQualifiedName().replace(".", File.separator))
-					.toFile();
-			expected = getExpectedBinaryFiles(base, null, type);
-
-			if (expected.stream().anyMatch(file -> !file.isFile())) {
-				filesNeedToBeRebuild.add(
-				        getCanonicalPath(type.getPosition().getFile()));
-
-				//if a class needs to be recompiled,
-				//rebuild all classes, that refer to this class
-				for (final CtType oldType : currentModel.getAllTypes()) {
-					if (oldType.getReferencedTypes().contains(type.getReference())) {
-						filesNeedToBeRebuild.add(
-								getCanonicalPath(oldType.getPosition().getFile())
-						);
-					}
-				}
-			} else {
-				filesNotCompiledSinceLastUpdate.remove(
-						getCanonicalPath(type.getPosition().getFile())
-				);
-			}
-
-=======
 	 * @return
 	 * 		The path to the temporary directory.
 	 */
@@ -259,7 +214,6 @@
 			return tmp;
 		} catch (final IOException e) {
 			throw new UncheckedIOException(e);
->>>>>>> 40c5f52b
 		}
 	}
 
@@ -350,15 +304,9 @@
 	 * corresponding .class file at {@link #tmpDir}. All paths of the returned
 	 * set are canonicalized.
 	 *
-<<<<<<< HEAD
-	 * @param pFileChanges The list with paths to source files.
-	 * @return A list with all source files, that have a reference to a class in
-	 * {@code pFileChanges}
-=======
 	 * @return
 	 * 		All sources files which were not compiled by the last call of
 	 * 		{@link #update(RevisionRange)}.
->>>>>>> 40c5f52b
 	 */
 	private Set<Path> findPreviouslyNotCompiledSources() {
 		Validate.validateState(model != null);
@@ -379,48 +327,12 @@
 				result.addAll(findReferencingFiles(
 						Collections.singletonList(canonicalPath)));
 			} else {
-<<<<<<< HEAD
-				continue;
-			}
-
-			//search for types, that have a reference to the current type
-			for (final CtType type : currentModel.getAllTypes()) {
-				//exclude the type representing the class we need to build anyway
-				if (type.getReference().equals(cu.getMainType().getReference())) {
-					continue;
-				}
-
-				for (final CtType declaredType : cu.getDeclaredTypes()) {
-					if (type.getReferencedTypes()
-							.contains(declaredType.getReference())) {
-						referencedTypes.add(
-								getCanonicalPath(type.getPosition().getFile()));
-						break;
-					}
-				}
-=======
 				notCompiled.remove(canonicalPath);
->>>>>>> 40c5f52b
 			}
 		}
 		return result;
 	}
 
-    /**
-     * Returns the canonical path to the given file as a string.
-     *
-     * @param file The file from which the canonical path should be returned.
-     * @return The canonical path.
-     */
-	private String getCanonicalPath(final File file) {
-		try {
-			return file.getCanonicalPath();
-		} catch (IOException e) {
-			throw new RuntimeException("Failed to get canonical pathname of file"
-					+ file.getAbsolutePath());
-		}
-	}
-
 	/**
 	 * Extracts and returns all old files (see {@link FileChange#getOldFile()})
 	 * from the given list of {@link FileChange} objects. The returned list of
@@ -431,14 +343,6 @@
 	 * @return
 	 * 		The List of old file paths.
 	 */
-<<<<<<< HEAD
-	private List<String> makeStringPathsCanonical(final List<String> paths) {
-		final List<String> canonicalStringPaths = new ArrayList<>(paths.size());
-		for (final String path : paths) {
-		    canonicalStringPaths.add(getCanonicalPath(new File(path)));
-		}
-		return canonicalStringPaths;
-=======
 	private List<Path> extractOldFiles(final List<FileChange> changes) {
 		return changes.stream()
 				.map(FileChange::getOldFile)
@@ -490,7 +394,6 @@
 				.map(this::toCanonicalPath)
 				.ifPresent(referencingFiles::add));
 		return referencingFiles;
->>>>>>> 40c5f52b
 	}
 
 	/**
@@ -503,8 +406,8 @@
 	 *                     the directory where the binary files of {@code type}
 	 *                     are stored.
 	 * @param nameOfParent The name of the binary file of the parent of
-	 *                     {@code type} without its extension (.class).
-	 *                     For instance, Foo$Bar. Pass {@code null} or
+	 * 					   {@code type} without its extension (.class).
+	 * 					   For instance, Foo$Bar. Pass {@code null} or
 	 *                     an empty string if {@code type} has no parent.
 	 * @param type         The root type to start the computation from.
 	 * @return All binary (.class) files that should be available for {@code type}
